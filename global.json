--- conflicted
+++ resolved
@@ -1,11 +1,7 @@
 {
   "sdk": {
     "version": "8.0.0",
-<<<<<<< HEAD
-    "rollForward": "latestMajor",
-=======
     "rollForward": "latestMinor",
->>>>>>> 268a6e6f
     "allowPrerelease": false
   }
 }