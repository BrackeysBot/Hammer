--- conflicted
+++ resolved
@@ -5,7 +5,6 @@
 The format is based on [Keep a Changelog](https://keepachangelog.com/en/1.0.0/),
 and this project adheres to [Semantic Versioning](https://semver.org/spec/v2.0.0.html).
 
-<<<<<<< HEAD
 ## Unreleased
 
 ### Added
@@ -23,7 +22,7 @@
 
 ### Removed
 - Removed `/migrate` command.
-=======
+
 ## [5.8.2] - 2023-10-03
 
 ### Fixed
@@ -46,7 +45,6 @@
 
 ### Added
 - Added `/rules update` command.
->>>>>>> 31817ec7
 
 ## [5.6.1] - 2023-07-24
 
