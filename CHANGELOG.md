--- conflicted
+++ resolved
@@ -5,7 +5,6 @@
 The format is based on [Keep a Changelog](https://keepachangelog.com/en/1.0.0/),
 and this project adheres to [Semantic Versioning](https://semver.org/spec/v2.0.0.html).
 
-<<<<<<< HEAD
 ## Unreleased
 
 ### Added
@@ -15,12 +14,11 @@
 
 ### Fixed
 - Fixed a bug with rule autocompletion (hopefully for the last time) 
-=======
+
 ## [5.4.3] - 2023-06-05
 
 ### Added
 - Added support for new usernames (#75)
->>>>>>> 0cbf99da
 
 ## [5.4.2] - 2023-06-02
 
@@ -419,10 +417,8 @@
 
 - Hammer is released.
 
-<<<<<<< HEAD
-=======
+[5.4.2]: https://github.com/BrackeysBot/Hammer/releases/tag/v5.4.2
 [5.4.3]: https://github.com/BrackeysBot/Hammer/releases/tag/v5.4.3
->>>>>>> 0cbf99da
 [5.4.2]: https://github.com/BrackeysBot/Hammer/releases/tag/v5.4.2
 [5.4.1]: https://github.com/BrackeysBot/Hammer/releases/tag/v5.4.1
 [5.4.0]: https://github.com/BrackeysBot/Hammer/releases/tag/v5.4.0
