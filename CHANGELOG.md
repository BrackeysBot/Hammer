--- conflicted
+++ resolved
@@ -5,7 +5,6 @@
 The format is based on [Keep a Changelog](https://keepachangelog.com/en/1.0.0/),
 and this project adheres to [Semantic Versioning](https://semver.org/spec/v2.0.0.html).
 
-<<<<<<< HEAD
 ## Unreleased
 
 ### Added
@@ -15,7 +14,7 @@
 
 ### Fixed
 - Fixed a bug with rule autocompletion (hopefully for the last time) 
-=======
+
 ## [5.5.1] - 2023-06-09
 
 ### Fixed
@@ -26,7 +25,6 @@
 
 ### Added
 - Added `/alt` command
->>>>>>> bc15f956
 
 ## [5.4.3] - 2023-06-05
 
