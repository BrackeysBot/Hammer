﻿using DSharpPlus.Entities;
using DSharpPlus.Exceptions;
using DSharpPlus.SlashCommands;
using DSharpPlus.SlashCommands.Attributes;
using Hammer.AutocompleteProviders;
using Hammer.Data;
using Hammer.Services;
using Microsoft.Extensions.Logging;
using X10D.DSharpPlus;
using X10D.Text;

namespace Hammer.Commands;

/// <summary>
///     Represents a module which implements the <c>kick</c> command.
/// </summary>
internal sealed class KickCommand : ApplicationCommandModule
{
    private readonly ILogger<KickCommand> _logger;
    private readonly BanService _banService;
    private readonly InfractionCooldownService _cooldownService;
    private readonly InfractionService _infractionService;
    private readonly RuleService _ruleService;

    /// <summary>
    ///     Initializes a new instance of the <see cref="KickCommand" /> class.
    /// </summary>
    /// <param name="logger">The logger.</param>
    /// <param name="banService">The ban service.</param>
    /// <param name="cooldownService">The cooldown service.</param>
    /// <param name="infractionService">The infraction service.</param>
    /// <param name="ruleService">The rule service.</param>
    public KickCommand(
        ILogger<KickCommand> logger,
        BanService banService,
        InfractionCooldownService cooldownService,
        InfractionService infractionService,
        RuleService ruleService
    )
    {
        _logger = logger;
        _banService = banService;
        _cooldownService = cooldownService;
        _infractionService = infractionService;
        _ruleService = ruleService;
    }

    [SlashCommand("kick", "Kicks a member", false)]
    [SlashRequireGuild]
    public async Task KickAsync(InteractionContext context,
        [Option("member", "The member to kick.")] DiscordUser user,
        [Option("reason", "The reason for the kick.")] string? reason = null,
<<<<<<< HEAD
        [Option("rule", "The rule which was broken.", true), Autocomplete(typeof(RuleAutocompleteProvider))] string? ruleQuery = null,
=======
        [Option("rule", "The rule which was broken."), Autocomplete(typeof(RuleAutocompleteProvider))] string? ruleSearch = null,
>>>>>>> ca7e7459
        [Option("clearMessageHistory", "Clear the user's recent messages in text channels.")] bool clearMessageHistory = false)
    {
        await context.DeferAsync(true).ConfigureAwait(false);

        if (_cooldownService.IsCooldownActive(user, context.Member) &&
            _cooldownService.TryGetInfraction(user, out Infraction? infraction))
        {
            _logger.LogInformation("{User} is on cooldown. Prompting for confirmation", user);
            DiscordEmbed embed = await _infractionService.CreateInfractionEmbedAsync(infraction).ConfigureAwait(false);
            bool result = await _cooldownService.ShowConfirmationAsync(context, user, infraction, embed).ConfigureAwait(false);
            if (!result) return;
        }

        var builder = new DiscordEmbedBuilder();
        var message = new DiscordWebhookBuilder();
        var importantNotes = new List<string>();
        DiscordMember member;

        try
        {
            member = await context.Guild.GetMemberAsync(user.Id).ConfigureAwait(false);
        }
        catch (NotFoundException)
        {
            builder.WithAuthor(user);
            builder.WithColor(DiscordColor.Red);
            builder.WithTitle("⚠️ Not in guild");
            builder.WithDescription($"The user {user.Mention} is not in this guild.");
            message.AddEmbed(builder);
            await context.EditResponseAsync(message).ConfigureAwait(false);

            _logger.LogInformation("{StaffMember} attempted to kick non-member {User}", context.Member, user);
            return;
        }

        try
        {
            Rule? rule = null;
<<<<<<< HEAD
            if (!string.IsNullOrWhiteSpace(ruleQuery))
            {
                if (int.TryParse(ruleQuery, out int ruleId))
=======
            if (!string.IsNullOrWhiteSpace(ruleSearch))
            {
                if (int.TryParse(ruleSearch, out int ruleId))
>>>>>>> ca7e7459
                {
                    if (_ruleService.GuildHasRule(context.Guild, ruleId))
                    {
                        rule = _ruleService.GetRuleById(context.Guild, ruleId)!;
                    }
<<<<<<< HEAD
                }
                else
                {
                    rule = _ruleService.SearchForRule(context.Guild, ruleQuery);
                }

                if (rule is null)
                {
                    importantNotes.Add("The specified rule does not exist - it will be omitted from the infraction.");
=======
                    else
                    {
                        importantNotes.Add("The specified rule does not exist - it will be omitted from the infraction.");
                    }
                }
                else
                {
                    rule = _ruleService.SearchForRule(context.Guild, ruleSearch);
                    if (rule is null)
                    {
                        importantNotes.Add("The specified rule does not exist - it will be omitted from the infraction.");
                    }
>>>>>>> ca7e7459
                }
            }

            (infraction, bool dmSuccess) =
                await _banService.KickAsync(member, context.Member!, reason, rule, clearMessageHistory).ConfigureAwait(false);

            if (!dmSuccess)
                importantNotes.Add("The kick was successfully issued, but the user could not be DM'd.");

            if (importantNotes.Count > 0)
                builder.AddField("⚠️ Important Notes", string.Join("\n", importantNotes.Select(n => $"• {n}")));

            builder.WithAuthor(member);
            builder.WithColor(DiscordColor.Red);
            builder.WithTitle("Kicked user");
            builder.WithDescription(reason);
            builder.WithFooter($"Infraction {infraction.Id} \u2022 User {member.Id}");

            reason = reason.WithWhiteSpaceAlternative("None");
            _logger.LogInformation("{StaffMember} kicked {User}. Reason: {Reason}", context.Member, member, reason);
        }
        catch (Exception exception)
        {
            _logger.LogError(exception, "Could not issue kick to {Member}", member);

            builder.WithColor(DiscordColor.Red);
            builder.WithTitle("⚠️ Error issuing kick");
            builder.WithDescription($"{exception.GetType().Name} was thrown while issuing the kick.");
            builder.WithFooter("See log for further details.");
        }

        message.AddEmbed(builder);
        await context.EditResponseAsync(message).ConfigureAwait(false);
    }
}<|MERGE_RESOLUTION|>--- conflicted
+++ resolved
@@ -1,4 +1,4 @@
-﻿using DSharpPlus.Entities;
+using DSharpPlus.Entities;
 using DSharpPlus.Exceptions;
 using DSharpPlus.SlashCommands;
 using DSharpPlus.SlashCommands.Attributes;
@@ -50,11 +50,7 @@
     public async Task KickAsync(InteractionContext context,
         [Option("member", "The member to kick.")] DiscordUser user,
         [Option("reason", "The reason for the kick.")] string? reason = null,
-<<<<<<< HEAD
-        [Option("rule", "The rule which was broken.", true), Autocomplete(typeof(RuleAutocompleteProvider))] string? ruleQuery = null,
-=======
         [Option("rule", "The rule which was broken."), Autocomplete(typeof(RuleAutocompleteProvider))] string? ruleSearch = null,
->>>>>>> ca7e7459
         [Option("clearMessageHistory", "Clear the user's recent messages in text channels.")] bool clearMessageHistory = false)
     {
         await context.DeferAsync(true).ConfigureAwait(false);
@@ -93,31 +89,14 @@
         try
         {
             Rule? rule = null;
-<<<<<<< HEAD
-            if (!string.IsNullOrWhiteSpace(ruleQuery))
-            {
-                if (int.TryParse(ruleQuery, out int ruleId))
-=======
             if (!string.IsNullOrWhiteSpace(ruleSearch))
             {
                 if (int.TryParse(ruleSearch, out int ruleId))
->>>>>>> ca7e7459
                 {
                     if (_ruleService.GuildHasRule(context.Guild, ruleId))
                     {
                         rule = _ruleService.GetRuleById(context.Guild, ruleId)!;
                     }
-<<<<<<< HEAD
-                }
-                else
-                {
-                    rule = _ruleService.SearchForRule(context.Guild, ruleQuery);
-                }
-
-                if (rule is null)
-                {
-                    importantNotes.Add("The specified rule does not exist - it will be omitted from the infraction.");
-=======
                     else
                     {
                         importantNotes.Add("The specified rule does not exist - it will be omitted from the infraction.");
@@ -130,7 +109,6 @@
                     {
                         importantNotes.Add("The specified rule does not exist - it will be omitted from the infraction.");
                     }
->>>>>>> ca7e7459
                 }
             }
 
