﻿using DSharpPlus.SlashCommands;
using Hammer.Services;

namespace Hammer.Commands.Infractions;

/// <summary>
///     Represents a module which implements infraction commands.
/// </summary>
[SlashCommandGroup("infraction", "Manage infractions.", false)]
internal sealed partial class InfractionCommand : ApplicationCommandModule
{
    private readonly ConfigurationService _configurationService;
    private readonly InfractionService _infractionService;
<<<<<<< HEAD
    private readonly MessageDeletionService _messageDeletionService;
=======
    private readonly DiscordLogService _logService;
>>>>>>> 79d51eb4
    private readonly RuleService _ruleService;

    /// <summary>
    ///     Initializes a new instance of the <see cref="InfractionCommand" /> class.
    /// </summary>
<<<<<<< HEAD
    public InfractionCommand(
        ConfigurationService configurationService,
        InfractionService infractionService,
        MessageDeletionService messageDeletionService,
        RuleService ruleService
    )
=======
    public InfractionCommand(InfractionService infractionService, DiscordLogService logService, RuleService ruleService)
>>>>>>> 79d51eb4
    {
        _configurationService = configurationService;
        _infractionService = infractionService;
<<<<<<< HEAD
        _messageDeletionService = messageDeletionService;
=======
        _logService = logService;
>>>>>>> 79d51eb4
        _ruleService = ruleService;
    }
}<|MERGE_RESOLUTION|>--- conflicted
+++ resolved
@@ -11,34 +11,25 @@
 {
     private readonly ConfigurationService _configurationService;
     private readonly InfractionService _infractionService;
-<<<<<<< HEAD
     private readonly MessageDeletionService _messageDeletionService;
-=======
     private readonly DiscordLogService _logService;
->>>>>>> 79d51eb4
     private readonly RuleService _ruleService;
 
     /// <summary>
     ///     Initializes a new instance of the <see cref="InfractionCommand" /> class.
     /// </summary>
-<<<<<<< HEAD
     public InfractionCommand(
         ConfigurationService configurationService,
+        DiscordLogService logService,
         InfractionService infractionService,
         MessageDeletionService messageDeletionService,
         RuleService ruleService
     )
-=======
-    public InfractionCommand(InfractionService infractionService, DiscordLogService logService, RuleService ruleService)
->>>>>>> 79d51eb4
     {
         _configurationService = configurationService;
         _infractionService = infractionService;
-<<<<<<< HEAD
         _messageDeletionService = messageDeletionService;
-=======
         _logService = logService;
->>>>>>> 79d51eb4
         _ruleService = ruleService;
     }
 }