using DSharpPlus.Entities;
using Hammer.Configuration;
using Hammer.Data;
using Hammer.Exceptions;
using Microsoft.EntityFrameworkCore;
using Microsoft.EntityFrameworkCore.ChangeTracking;
using Microsoft.Extensions.Hosting;

namespace Hammer.Services;

/// <summary>
///     Represents a service which manages guild rules.
/// </summary>
internal sealed class RuleService : BackgroundService
{
    private readonly Dictionary<ulong, List<Rule>> _guildRules = new();
    private readonly IDbContextFactory<HammerContext> _dbContextFactory;
    private readonly ConfigurationService _configurationService;

    /// <summary>
    ///     Initializes a new instance of the <see cref="RuleService" /> class.
    /// </summary>
    public RuleService(IDbContextFactory<HammerContext> dbContextFactory, ConfigurationService configurationService)
    {
        _dbContextFactory = dbContextFactory;
        _configurationService = configurationService;
    }

    /// <summary>
    ///     Adds a rule to the database.
    /// </summary>
    /// <param name="guild">The guild whose rules to update.</param>
    /// <param name="description">The rule content.</param>
    /// <param name="brief">The rule brief.</param>
    /// <returns>The newly-created rule.</returns>
    /// <exception cref="ArgumentNullException"><paramref name="guild" /> is <see langword="null" />.</exception>
    public Rule AddRule(DiscordGuild guild, string description, string? brief = null)
    {
        ArgumentNullException.ThrowIfNull(guild);

        if (string.IsNullOrWhiteSpace(description)) throw new ArgumentNullException(nameof(description));
        if (!_guildRules.TryGetValue(guild.Id, out List<Rule>? rules)) _guildRules.Add(guild.Id, rules = new List<Rule>());

        using HammerContext context = _dbContextFactory.CreateDbContext();

        var rule = new Rule { Id = rules.Count + 1, GuildId = guild.Id, Description = description, Brief = brief };
<<<<<<< HEAD
        EntityEntry<Rule> entry = context.Add(rule);
=======
        EntityEntry<Rule> entry = await context.AddAsync(rule).ConfigureAwait(false);
>>>>>>> 31817ec7
        rules.Add(rule = entry.Entity);

        context.SaveChanges();
        return rule;
    }

    /// <summary>
    ///     Creates a "Rule Not Found" embed.
    /// </summary>
    /// <param name="ruleId">The ID of the rule which wasn't found.</param>
    /// <returns>A <see cref="DiscordEmbed" /> stating the rule cannot be found.</returns>
    public DiscordEmbed CreateRuleNotFoundEmbed(int ruleId)
    {
        var embed = new DiscordEmbedBuilder();
        embed.WithColor(0xFF0000);
        embed.WithTitle("Rule Not Found");
        embed.WithDescription($"A rule with ID {ruleId} could not be found.");
        return embed;
    }

    /// <summary>
    ///     Creates a "Rule Not Found" embed.
    /// </summary>
    /// <param name="searchQuery">The search query which failed.</param>
    /// <returns>A <see cref="DiscordEmbed" /> stating the rule cannot be found.</returns>
    public DiscordEmbed CreateRuleNotFoundEmbed(string searchQuery)
    {
        var embed = new DiscordEmbedBuilder();
        embed.WithColor(0xFF0000);
        embed.WithTitle("Rule Not Found");
        embed.WithDescription($"No rule could be found with the search query `{searchQuery}`.");
        return embed;
    }

    /// <summary>
    ///     Deletes a rule from the database.
    /// </summary>
    /// <param name="guild">The guild whose rules to update.</param>
    /// <param name="id">The ID of the rule to delete.</param>
    /// <exception cref="ArgumentNullException"><paramref name="guild" /> is <see langword="null" />.</exception>
    /// <exception cref="ArgumentOutOfRangeException">
    ///     <paramref name="id" /> is less than 1, or greater than the count of the guild rules.
    /// </exception>
    public void DeleteRule(DiscordGuild guild, int id)
    {
        if (guild is null) throw new ArgumentNullException(nameof(guild));
        if (!GuildHasRule(guild, id)) return;

        Rule ruleToDelete = GetRuleById(guild, id)!;
        _guildRules[guild.Id].Remove(ruleToDelete);

        using HammerContext context = _dbContextFactory.CreateDbContext();
        context.RemoveRange(context.Rules.Where(r => r.GuildId == guild.Id));

        // propagate IDs downwards
        IReadOnlyList<Rule> remainder = GetGuildRules(guild);
        for (var index = 0; index < remainder.Count; index++)
        {
            Rule rule = remainder[index];
            rule.Id = index + 1;
            context.Add(rule);
        }

        context.SaveChanges();
    }

    /// <summary>
    ///     Retrieves a rule.
    /// </summary>
    /// <param name="guildId">The ID of the guild whose rules to retrieve.</param>
    /// <param name="id">The ID of the rule to retrieve.</param>
    /// <returns>The matching rule, if found.</returns>
    /// <exception cref="RuleNotFoundException">No rule with the specified ID was found.</exception>
    public Rule GetRuleById(ulong guildId, int id)
    {
        if (!GuildHasRule(guildId, id)) throw new RuleNotFoundException(id);

        return _guildRules[guildId].First(r => r.Id == id);
    }

    /// <summary>
    ///     Retrieves a rule.
    /// </summary>
    /// <param name="guild">The guild whose rules to retrieve.</param>
    /// <param name="id">The ID of the rule to retrieve.</param>
    /// <returns>The matching rule, if found.</returns>
    /// <exception cref="ArgumentNullException"><paramref name="guild" /> is <see langword="null" />.</exception>
    /// <exception cref="RuleNotFoundException">No rule with the specified ID was found.</exception>
    public Rule GetRuleById(DiscordGuild guild, int id)
    {
        if (guild is null) throw new ArgumentNullException(nameof(guild));
        if (!GuildHasRule(guild, id)) throw new RuleNotFoundException(id);

        return _guildRules[guild.Id].First(r => r.Id == id);
    }

    /// <summary>
    ///     Gets all the rules associated with a specific guild.
    /// </summary>
    /// <param name="guild">The guild whose rules to search.</param>
    /// <returns>A read-only view of the rules associated with <paramref name="guild" />.</returns>
    /// <exception cref="ArgumentNullException"><paramref name="guild" /> is <see langword="null" />.</exception>
    public IReadOnlyList<Rule> GetGuildRules(DiscordGuild guild)
    {
        if (guild is null) throw new ArgumentNullException(nameof(guild));
        if (!_guildRules.TryGetValue(guild.Id, out List<Rule>? rules))
            return ArraySegment<Rule>.Empty;

        return rules.OrderBy(r => r.Id).ToArray();
    }

    /// <summary>
    ///     Determines if the specified guild has any rules defined.
    /// </summary>
    /// <param name="guildId">The ID of the guild to check.</param>
    /// <param name="id">The ID of the rule to search for.</param>
    /// <returns>
    ///     <see langword="true" /> if <paramref name="guildId" /> has a specified rule defined; otherwise,
    ///     <see langword="false" />.
    /// </returns>
    public bool GuildHasRule(ulong guildId, int id)
    {
        if (id < 1) return false;

        if (!_guildRules.TryGetValue(guildId, out List<Rule>? rules))
            return false;

        return id <= rules.Count && rules.Exists(r => r.Id == id);
    }

    /// <summary>
    ///     Determines if the specified guild has any rules defined.
    /// </summary>
    /// <param name="guild">The guild to check.</param>
    /// <param name="id">The ID of the rule to search for.</param>
    /// <returns>
    ///     <see langword="true" /> if <paramref name="guild" /> has a specified rule defined; otherwise,
    ///     <see langword="false" />.
    /// </returns>
    /// <exception cref="ArgumentNullException"><paramref name="guild" /> is <see langword="null" />.</exception>
    public bool GuildHasRule(DiscordGuild guild, int id)
    {
        if (guild is null) throw new ArgumentNullException(nameof(guild));
        if (id < 1) return false;

        if (!_guildRules.TryGetValue(guild.Id, out List<Rule>? rules))
            return false;

        return id <= rules.Count && rules.Exists(r => r.Id == id);
    }

    /// <summary>
<<<<<<< HEAD
    ///     Gets a value indicating whether a rule matches a search query.
    /// </summary>
    /// <param name="rule">The rule to check.</param>
    /// <param name="searchTerms">The search query.</param>
    /// <returns>
    ///     <see langword="true" /> if <paramref name="rule" /> matches <paramref name="searchTerms" />; otherwise,
    ///     <see langword="false" />.
    /// </returns>
    public bool RuleMatches(Rule rule, IEnumerable<string> searchTerms)
    {
        foreach (string term in searchTerms)
        {
            if (!string.IsNullOrWhiteSpace(rule.Brief))
            {
                foreach (string word in rule.Brief.Split())
                {
                    if (word.StartsWith(term, StringComparison.OrdinalIgnoreCase))
                        return true;
                }
            }

            foreach (string word in rule.Description.Split())
            {
                if (word.StartsWith(term, StringComparison.OrdinalIgnoreCase))
                    return true;
            }
        }

        return false;
=======
    ///     Updates the rules message, if there is any.
    /// </summary>
    public async Task ModifyRulesMessageAsync(DiscordMessage message)
    {
        DiscordColor color = DiscordColor.Orange;
        DiscordChannel channel = message.Channel;
        DiscordGuild guild = channel.Guild;
        IReadOnlyList<Rule> rules = GetGuildRules(guild);
        var builder = new DiscordMessageBuilder();
        var index = 0;

        if (_configurationService.TryGetGuildConfiguration(guild, out GuildConfiguration? guildConfiguration))
            color = guildConfiguration.PrimaryColor;

        foreach (Rule[] ruleChunk in rules.Chunk(25)) // embeds cannot have more than 25 fields
        {
            var embed = new DiscordEmbedBuilder();
            embed.WithThumbnail(guild.IconUrl);
            embed.WithAuthor(guild.Name, iconUrl: guild.IconUrl);
            embed.WithTitle("Server Rules");
            embed.WithColor(color);

            if (index == 0)
                embed.WithDescription($"Welcome to {channel.Guild.Name}!\n\n" +
                                      "To ensure that every one of us here are all happy, please take note and follow these " +
                                      "rules:");

            foreach (Rule rule in ruleChunk)
            {
                string name = rule.Brief is { } brief ? $"#{rule.Id} - {brief}" : $"#{rule.Id}";
                embed.AddField(name, rule.Description);
            }

            builder.AddEmbed(embed);

            index++;
        }

        await message.ModifyAsync(builder);
>>>>>>> 31817ec7
    }

    /// <summary>
    ///     Searches for a rule by a search query.
    /// </summary>
    /// <param name="guild">The guild whose rules to search.</param>
    /// <param name="searchQuery">The query with which to search.</param>
    /// <returns>The first rule that matches the query; or <see langword="null" /> if no rule was found.</returns>
    /// <exception cref="ArgumentNullException">
    ///     <paramref name="guild" /> or <paramref name="searchQuery" /> is <see langword="null" />.
    /// </exception>
    public Rule? SearchForRule(DiscordGuild guild, string searchQuery)
    {
        if (guild == null) throw new ArgumentNullException(nameof(guild));
        if (searchQuery == null) throw new ArgumentNullException(nameof(searchQuery));
        if (string.IsNullOrWhiteSpace(searchQuery)) return null;

        string[] searchTerms = searchQuery.Split();
        var matches = new List<Rule>();
        IReadOnlyList<Rule> rules = GetGuildRules(guild);

        foreach (Rule item in rules)
        {
            if (RuleMatches(item, searchTerms))
                matches.Add(item);
        }

        return matches.Count > 0 ? matches[0] : null;
    }

    /// <summary>
    ///     Updates a rule's brief.
    /// </summary>
    /// <param name="guild">The guild whose rules to modify.</param>
    /// <param name="ruleId">The ID of the rule to modify.</param>
    /// <param name="brief">The new rule brief.</param>
    public void SetRuleBrief(DiscordGuild guild, int ruleId, string? brief)
    {
        if (!GuildHasRule(guild, ruleId)) return;
        Rule rule = GetRuleById(guild, ruleId)!;
        SetRuleBrief(rule, brief);
    }

    /// <summary>
    ///     Updates a rule's brief.
    /// </summary>
    /// <param name="rule">The rule to modify.</param>
    /// <param name="brief">The new rule brief.</param>
    public void SetRuleBrief(Rule rule, string? brief)
    {
        rule.Brief = brief;

        using HammerContext context = _dbContextFactory.CreateDbContext();
        context.Entry(rule).State = EntityState.Modified;
        context.Update(rule);
        context.SaveChanges();
    }

    /// <summary>
    ///     Updates a rule's content.
    /// </summary>
    /// <param name="guild">The guild whose rules to modify.</param>
    /// <param name="ruleId">The ID of the rule to modify.</param>
    /// <param name="content">The new rule content.</param>
    public void SetRuleContent(DiscordGuild guild, int ruleId, string content)
    {
        if (!GuildHasRule(guild, ruleId)) return;
        Rule rule = GetRuleById(guild, ruleId)!;
        SetRuleContent(rule, content);
    }

    /// <summary>
    ///     Updates a rule's content.
    /// </summary>
    /// <param name="rule">The rule to modify.</param>
    /// <param name="content">The new rule content.</param>
    public void SetRuleContent(Rule rule, string content)
    {
        rule.Description = content;

        using HammerContext context = _dbContextFactory.CreateDbContext();
        context.Entry(rule).State = EntityState.Modified;
        context.Update(rule);
        context.SaveChanges();
    }

    /// <summary>
    ///     Updates the rules message, if there is any.
    /// </summary>
    public async Task SendRulesMessageAsync(DiscordChannel channel)
    {
        DiscordColor color = DiscordColor.Orange;
        DiscordGuild guild = channel.Guild;
        IReadOnlyList<Rule> rules = GetGuildRules(guild);
        var builder = new DiscordMessageBuilder();
        var index = 0;

        if (_configurationService.TryGetGuildConfiguration(guild, out GuildConfiguration? guildConfiguration))
            color = guildConfiguration.PrimaryColor;

        foreach (Rule[] ruleChunk in rules.Chunk(25)) // embeds cannot have more than 25 fields
        {
            var embed = new DiscordEmbedBuilder();
            embed.WithThumbnail(guild.IconUrl);
            embed.WithAuthor(guild.Name, iconUrl: guild.IconUrl);
            embed.WithTitle("Server Rules");
            embed.WithColor(color);

            if (index == 0)
                embed.WithDescription($"Welcome to {channel.Guild.Name}!\n\n" +
                                      "To ensure that every one of us here are all happy, please take note and follow these " +
                                      "rules:");

            foreach (Rule rule in ruleChunk)
            {
                string name = rule.Brief is { } brief ? $"#{rule.Id} - {brief}" : $"#{rule.Id}";
                embed.AddField(name, rule.Description);
            }

            builder.AddEmbed(embed);

            index++;
        }

        await channel.SendMessageAsync(builder);
    }

    /// <inheritdoc />
    protected override Task ExecuteAsync(CancellationToken stoppingToken)
    {
        Load();
        return Task.CompletedTask;
    }

    private void Load()
    {
        using HammerContext context = _dbContextFactory.CreateDbContext();

        foreach (IGrouping<ulong, Rule> guildRules in context.Rules.AsEnumerable().GroupBy(r => r.GuildId))
        {
            if (!_guildRules.TryGetValue(guildRules.Key, out List<Rule>? rules))
                _guildRules.Add(guildRules.Key, rules = new List<Rule>());

            rules.AddRange(guildRules.OrderBy(r => r.Id));
        }
    }
}<|MERGE_RESOLUTION|>--- conflicted
+++ resolved
@@ -44,11 +44,7 @@
         using HammerContext context = _dbContextFactory.CreateDbContext();
 
         var rule = new Rule { Id = rules.Count + 1, GuildId = guild.Id, Description = description, Brief = brief };
-<<<<<<< HEAD
         EntityEntry<Rule> entry = context.Add(rule);
-=======
-        EntityEntry<Rule> entry = await context.AddAsync(rule).ConfigureAwait(false);
->>>>>>> 31817ec7
         rules.Add(rule = entry.Entity);
 
         context.SaveChanges();
@@ -201,7 +197,48 @@
     }
 
     /// <summary>
-<<<<<<< HEAD
+    ///     Updates the rules message, if there is any.
+    /// </summary>
+    public async Task ModifyRulesMessageAsync(DiscordMessage message)
+    {
+        DiscordColor color = DiscordColor.Orange;
+        DiscordChannel channel = message.Channel;
+        DiscordGuild guild = channel.Guild;
+        IReadOnlyList<Rule> rules = GetGuildRules(guild);
+        var builder = new DiscordMessageBuilder();
+        var index = 0;
+
+        if (_configurationService.TryGetGuildConfiguration(guild, out GuildConfiguration? guildConfiguration))
+            color = guildConfiguration.PrimaryColor;
+
+        foreach (Rule[] ruleChunk in rules.Chunk(25)) // embeds cannot have more than 25 fields
+        {
+            var embed = new DiscordEmbedBuilder();
+            embed.WithThumbnail(guild.IconUrl);
+            embed.WithAuthor(guild.Name, iconUrl: guild.IconUrl);
+            embed.WithTitle("Server Rules");
+            embed.WithColor(color);
+
+            if (index == 0)
+                embed.WithDescription($"Welcome to {channel.Guild.Name}!\n\n" +
+                                      "To ensure that every one of us here are all happy, please take note and follow these " +
+                                      "rules:");
+
+            foreach (Rule rule in ruleChunk)
+            {
+                string name = rule.Brief is { } brief ? $"#{rule.Id} - {brief}" : $"#{rule.Id}";
+                embed.AddField(name, rule.Description);
+            }
+
+            builder.AddEmbed(embed);
+
+            index++;
+        }
+
+        await message.ModifyAsync(builder);
+    }
+
+    /// <summary>
     ///     Gets a value indicating whether a rule matches a search query.
     /// </summary>
     /// <param name="rule">The rule to check.</param>
@@ -231,47 +268,6 @@
         }
 
         return false;
-=======
-    ///     Updates the rules message, if there is any.
-    /// </summary>
-    public async Task ModifyRulesMessageAsync(DiscordMessage message)
-    {
-        DiscordColor color = DiscordColor.Orange;
-        DiscordChannel channel = message.Channel;
-        DiscordGuild guild = channel.Guild;
-        IReadOnlyList<Rule> rules = GetGuildRules(guild);
-        var builder = new DiscordMessageBuilder();
-        var index = 0;
-
-        if (_configurationService.TryGetGuildConfiguration(guild, out GuildConfiguration? guildConfiguration))
-            color = guildConfiguration.PrimaryColor;
-
-        foreach (Rule[] ruleChunk in rules.Chunk(25)) // embeds cannot have more than 25 fields
-        {
-            var embed = new DiscordEmbedBuilder();
-            embed.WithThumbnail(guild.IconUrl);
-            embed.WithAuthor(guild.Name, iconUrl: guild.IconUrl);
-            embed.WithTitle("Server Rules");
-            embed.WithColor(color);
-
-            if (index == 0)
-                embed.WithDescription($"Welcome to {channel.Guild.Name}!\n\n" +
-                                      "To ensure that every one of us here are all happy, please take note and follow these " +
-                                      "rules:");
-
-            foreach (Rule rule in ruleChunk)
-            {
-                string name = rule.Brief is { } brief ? $"#{rule.Id} - {brief}" : $"#{rule.Id}";
-                embed.AddField(name, rule.Description);
-            }
-
-            builder.AddEmbed(embed);
-
-            index++;
-        }
-
-        await message.ModifyAsync(builder);
->>>>>>> 31817ec7
     }
 
     /// <summary>
