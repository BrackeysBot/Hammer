--- conflicted
+++ resolved
@@ -94,11 +94,8 @@
         slashCommands.RegisterCommands<StaffHistoryCommand>();
         slashCommands.RegisterCommands<UnbanCommand>();
         slashCommands.RegisterCommands<UnmuteCommand>();
-<<<<<<< HEAD
+        slashCommands.RegisterCommands<UserInfoCommand>();
         slashCommands.RegisterCommands<ViewInfractionCommand>();
-=======
-        slashCommands.RegisterCommands<UserInfoCommand>();
->>>>>>> 31817ec7
         slashCommands.RegisterCommands<ViewMessageCommand>();
         slashCommands.RegisterCommands<WarnCommand>();
         RegisterEvents();
