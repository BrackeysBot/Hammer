<Project Sdk="Microsoft.NET.Sdk">

    <PropertyGroup>
        <OutputType>Exe</OutputType>
        <TargetFramework>net8.0</TargetFramework>
        <Nullable>enable</Nullable>
        <ImplicitUsings>enable</ImplicitUsings>
        <DockerDefaultTargetOS>Linux</DockerDefaultTargetOS>
        <VersionPrefix>6.0.0</VersionPrefix>
    </PropertyGroup>

    <PropertyGroup Condition="'$(VersionSuffix)' != '' And '$(BuildNumber)' == ''">
        <Version>$(VersionPrefix)-$(VersionSuffix)</Version>
        <AssemblyVersion>$(VersionPrefix).0</AssemblyVersion>
        <FileVersion>$(VersionPrefix).0</FileVersion>
    </PropertyGroup>

    <PropertyGroup Condition="'$(VersionSuffix)' != '' And '$(BuildNumber)' != ''">
        <Version>$(VersionPrefix)-$(VersionSuffix).$(BuildNumber)</Version>
        <AssemblyVersion>$(VersionPrefix).$(BuildNumber)</AssemblyVersion>
        <FileVersion>$(VersionPrefix).$(BuildNumber)</FileVersion>
    </PropertyGroup>

    <PropertyGroup Condition="'$(VersionSuffix)' == ''">
        <Version>$(VersionPrefix)</Version>
        <AssemblyVersion>$(VersionPrefix).0</AssemblyVersion>
        <FileVersion>$(VersionPrefix).0</FileVersion>
    </PropertyGroup>

    <ItemGroup>
<<<<<<< HEAD
        <PackageReference Include="DSharpPlus" Version="4.4.6"/>
        <PackageReference Include="DSharpPlus.Interactivity" Version="4.4.6"/>
        <PackageReference Include="DSharpPlus.SlashCommands" Version="4.4.6"/>
        <PackageReference Include="Humanizer.Core" Version="2.14.1"/>
        <PackageReference Include="Microsoft.EntityFrameworkCore.Design" Version="8.0.4">
            <PrivateAssets>all</PrivateAssets>
            <IncludeAssets>runtime; build; native; contentfiles; analyzers; buildtransitive</IncludeAssets>
        </PackageReference>
        <PackageReference Include="Microsoft.EntityFrameworkCore.Sqlite" Version="8.0.4"/>
        <PackageReference Include="Microsoft.Extensions.Hosting" Version="8.0.0"/>
        <PackageReference Include="Pomelo.EntityFrameworkCore.MySql" Version="8.0.2"/>
        <PackageReference Include="Serilog" Version="3.1.1"/>
        <PackageReference Include="Serilog.Extensions.Logging" Version="8.0.0"/>
        <PackageReference Include="Serilog.Sinks.Console" Version="5.0.1"/>
        <PackageReference Include="Serilog.Sinks.File" Version="5.0.0"/>
        <PackageReference Include="SmartFormat.NET" Version="3.3.2"/>
        <PackageReference Include="X10D" Version="3.3.1"/>
        <PackageReference Include="X10D.DSharpPlus" Version="3.3.1"/>
        <PackageReference Include="X10D.Hosting" Version="3.3.1"/>
=======
        <PackageReference Include="DSharpPlus" Version="4.4.9"/>
        <PackageReference Include="DSharpPlus.Interactivity" Version="4.4.9"/>
        <PackageReference Include="DSharpPlus.SlashCommands" Version="4.4.9"/>
        <PackageReference Include="Humanizer.Core" Version="2.14.1"/>
        <PackageReference Include="Microsoft.EntityFrameworkCore.Design" Version="8.0.7">
            <PrivateAssets>all</PrivateAssets>
            <IncludeAssets>runtime; build; native; contentfiles; analyzers; buildtransitive</IncludeAssets>
        </PackageReference>
        <PackageReference Include="Microsoft.EntityFrameworkCore.Sqlite" Version="8.0.7"/>
        <PackageReference Include="Microsoft.Extensions.Hosting" Version="8.0.0"/>
        <PackageReference Include="Serilog" Version="4.0.0"/>
        <PackageReference Include="Serilog.Extensions.Logging" Version="8.0.0"/>
        <PackageReference Include="Serilog.Sinks.Console" Version="6.0.0"/>
        <PackageReference Include="Serilog.Sinks.File" Version="6.0.0"/>
        <PackageReference Include="SmartFormat.NET" Version="3.4.0"/>
        <PackageReference Include="X10D" Version="4.0.0"/>
        <PackageReference Include="X10D.Hosting" Version="4.0.0"/>
>>>>>>> 268a6e6f
    </ItemGroup>

    <ItemGroup>
        <EmbeddedResource Update="Resources\EmbedMessages.resx">
            <Generator>ResXFileCodeGenerator</Generator>
            <LastGenOutput>EmbedMessages.Designer.cs</LastGenOutput>
        </EmbeddedResource>
        <EmbeddedResource Update="Resources\ExceptionMessages.resx">
            <Generator>ResXFileCodeGenerator</Generator>
            <LastGenOutput>ExceptionMessages.Designer.cs</LastGenOutput>
        </EmbeddedResource>
    </ItemGroup>

    <ItemGroup>
        <Compile Update="Resources\EmbedMessages.Designer.cs">
            <DesignTime>True</DesignTime>
            <AutoGen>True</AutoGen>
            <DependentUpon>EmbedMessages.resx</DependentUpon>
        </Compile>
        <Compile Update="Resources\ExceptionMessages.Designer.cs">
            <DesignTime>True</DesignTime>
            <AutoGen>True</AutoGen>
            <DependentUpon>ExceptionMessages.resx</DependentUpon>
        </Compile>
    </ItemGroup>

    <ItemGroup>
        <Content Include="..\docker-compose.yaml">
            <Link>docker-compose.yaml</Link>
        </Content>
        <Content Include="..\Dockerfile">
            <Link>Dockerfile</Link>
        </Content>
    </ItemGroup>

</Project><|MERGE_RESOLUTION|>--- conflicted
+++ resolved
@@ -28,27 +28,6 @@
     </PropertyGroup>
 
     <ItemGroup>
-<<<<<<< HEAD
-        <PackageReference Include="DSharpPlus" Version="4.4.6"/>
-        <PackageReference Include="DSharpPlus.Interactivity" Version="4.4.6"/>
-        <PackageReference Include="DSharpPlus.SlashCommands" Version="4.4.6"/>
-        <PackageReference Include="Humanizer.Core" Version="2.14.1"/>
-        <PackageReference Include="Microsoft.EntityFrameworkCore.Design" Version="8.0.4">
-            <PrivateAssets>all</PrivateAssets>
-            <IncludeAssets>runtime; build; native; contentfiles; analyzers; buildtransitive</IncludeAssets>
-        </PackageReference>
-        <PackageReference Include="Microsoft.EntityFrameworkCore.Sqlite" Version="8.0.4"/>
-        <PackageReference Include="Microsoft.Extensions.Hosting" Version="8.0.0"/>
-        <PackageReference Include="Pomelo.EntityFrameworkCore.MySql" Version="8.0.2"/>
-        <PackageReference Include="Serilog" Version="3.1.1"/>
-        <PackageReference Include="Serilog.Extensions.Logging" Version="8.0.0"/>
-        <PackageReference Include="Serilog.Sinks.Console" Version="5.0.1"/>
-        <PackageReference Include="Serilog.Sinks.File" Version="5.0.0"/>
-        <PackageReference Include="SmartFormat.NET" Version="3.3.2"/>
-        <PackageReference Include="X10D" Version="3.3.1"/>
-        <PackageReference Include="X10D.DSharpPlus" Version="3.3.1"/>
-        <PackageReference Include="X10D.Hosting" Version="3.3.1"/>
-=======
         <PackageReference Include="DSharpPlus" Version="4.4.9"/>
         <PackageReference Include="DSharpPlus.Interactivity" Version="4.4.9"/>
         <PackageReference Include="DSharpPlus.SlashCommands" Version="4.4.9"/>
@@ -66,7 +45,6 @@
         <PackageReference Include="SmartFormat.NET" Version="3.4.0"/>
         <PackageReference Include="X10D" Version="4.0.0"/>
         <PackageReference Include="X10D.Hosting" Version="4.0.0"/>
->>>>>>> 268a6e6f
     </ItemGroup>
 
     <ItemGroup>
