<Project Sdk="Microsoft.NET.Sdk">

    <PropertyGroup>
        <OutputType>Exe</OutputType>
        <TargetFramework>net7.0</TargetFramework>
        <Nullable>enable</Nullable>
        <ImplicitUsings>enable</ImplicitUsings>
        <DockerDefaultTargetOS>Linux</DockerDefaultTargetOS>
<<<<<<< HEAD
        <VersionPrefix>6.0.0</VersionPrefix>
=======
        <VersionPrefix>5.6.0</VersionPrefix>
>>>>>>> 025e0052
    </PropertyGroup>

    <PropertyGroup Condition="'$(VersionSuffix)' != '' And '$(BuildNumber)' == ''">
        <Version>$(VersionPrefix)-$(VersionSuffix)</Version>
        <AssemblyVersion>$(VersionPrefix).0</AssemblyVersion>
        <FileVersion>$(VersionPrefix).0</FileVersion>
    </PropertyGroup>

    <PropertyGroup Condition="'$(VersionSuffix)' != '' And '$(BuildNumber)' != ''">
        <Version>$(VersionPrefix)-$(VersionSuffix).$(BuildNumber)</Version>
        <AssemblyVersion>$(VersionPrefix).$(BuildNumber)</AssemblyVersion>
        <FileVersion>$(VersionPrefix).$(BuildNumber)</FileVersion>
    </PropertyGroup>

    <PropertyGroup Condition="'$(VersionSuffix)' == ''">
        <Version>$(VersionPrefix)</Version>
        <AssemblyVersion>$(VersionPrefix).0</AssemblyVersion>
        <FileVersion>$(VersionPrefix).0</FileVersion>
    </PropertyGroup>

    <ItemGroup>
        <PackageReference Include="DSharpPlus" Version="4.4.2"/>
        <PackageReference Include="DSharpPlus.Interactivity" Version="4.4.2"/>
        <PackageReference Include="DSharpPlus.SlashCommands" Version="4.4.2"/>
        <PackageReference Include="Humanizer.Core" Version="2.14.1"/>
        <PackageReference Include="Microsoft.EntityFrameworkCore.Design" Version="7.0.5">
            <PrivateAssets>all</PrivateAssets>
            <IncludeAssets>runtime; build; native; contentfiles; analyzers; buildtransitive</IncludeAssets>
        </PackageReference>
        <PackageReference Include="Microsoft.EntityFrameworkCore.Sqlite" Version="7.0.9"/>
        <PackageReference Include="Microsoft.Extensions.Hosting" Version="7.0.1"/>
<<<<<<< HEAD
        <PackageReference Include="NLog" Version="5.2.0"/>
        <PackageReference Include="NLog.Extensions.Logging" Version="5.3.0"/>
        <PackageReference Include="Pomelo.EntityFrameworkCore.MySql" Version="7.0.0"/>
=======
        <PackageReference Include="NLog" Version="5.2.2"/>
        <PackageReference Include="NLog.Extensions.Logging" Version="5.3.2"/>
>>>>>>> 025e0052
        <PackageReference Include="SmartFormat.NET" Version="3.2.1"/>
        <PackageReference Include="X10D" Version="3.2.2"/>
        <PackageReference Include="X10D.DSharpPlus" Version="3.2.2"/>
        <PackageReference Include="X10D.Hosting" Version="3.2.2"/>
    </ItemGroup>

    <ItemGroup>
        <EmbeddedResource Update="Resources\EmbedMessages.resx">
            <Generator>ResXFileCodeGenerator</Generator>
            <LastGenOutput>EmbedMessages.Designer.cs</LastGenOutput>
        </EmbeddedResource>
        <EmbeddedResource Update="Resources\ExceptionMessages.resx">
            <Generator>ResXFileCodeGenerator</Generator>
            <LastGenOutput>ExceptionMessages.Designer.cs</LastGenOutput>
        </EmbeddedResource>
    </ItemGroup>

    <ItemGroup>
        <Compile Update="Resources\EmbedMessages.Designer.cs">
            <DesignTime>True</DesignTime>
            <AutoGen>True</AutoGen>
            <DependentUpon>EmbedMessages.resx</DependentUpon>
        </Compile>
        <Compile Update="Resources\ExceptionMessages.Designer.cs">
            <DesignTime>True</DesignTime>
            <AutoGen>True</AutoGen>
            <DependentUpon>ExceptionMessages.resx</DependentUpon>
        </Compile>
    </ItemGroup>

    <ItemGroup>
        <Content Include="..\docker-compose.yaml">
            <Link>docker-compose.yaml</Link>
        </Content>
        <Content Include="..\Dockerfile">
            <Link>Dockerfile</Link>
        </Content>
    </ItemGroup>

</Project><|MERGE_RESOLUTION|>--- conflicted
+++ resolved
@@ -6,11 +6,7 @@
         <Nullable>enable</Nullable>
         <ImplicitUsings>enable</ImplicitUsings>
         <DockerDefaultTargetOS>Linux</DockerDefaultTargetOS>
-<<<<<<< HEAD
         <VersionPrefix>6.0.0</VersionPrefix>
-=======
-        <VersionPrefix>5.6.0</VersionPrefix>
->>>>>>> 025e0052
     </PropertyGroup>
 
     <PropertyGroup Condition="'$(VersionSuffix)' != '' And '$(BuildNumber)' == ''">
@@ -42,14 +38,9 @@
         </PackageReference>
         <PackageReference Include="Microsoft.EntityFrameworkCore.Sqlite" Version="7.0.9"/>
         <PackageReference Include="Microsoft.Extensions.Hosting" Version="7.0.1"/>
-<<<<<<< HEAD
-        <PackageReference Include="NLog" Version="5.2.0"/>
-        <PackageReference Include="NLog.Extensions.Logging" Version="5.3.0"/>
-        <PackageReference Include="Pomelo.EntityFrameworkCore.MySql" Version="7.0.0"/>
-=======
         <PackageReference Include="NLog" Version="5.2.2"/>
         <PackageReference Include="NLog.Extensions.Logging" Version="5.3.2"/>
->>>>>>> 025e0052
+        <PackageReference Include="Pomelo.EntityFrameworkCore.MySql" Version="7.0.0"/>
         <PackageReference Include="SmartFormat.NET" Version="3.2.1"/>
         <PackageReference Include="X10D" Version="3.2.2"/>
         <PackageReference Include="X10D.DSharpPlus" Version="3.2.2"/>
